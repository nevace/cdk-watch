--- conflicted
+++ resolved
@@ -8,11 +8,7 @@
   "bin": {
     "cdkw": "lib/cli.js"
   },
-<<<<<<< HEAD
-  "version": "0.0.15-next.6",
-=======
-  "version": "0.0.15",
->>>>>>> f5d83cbc
+  "version": "0.0.16-next.6",
   "scripts": {
     "type-check": "tsc -p tsconfig.json --noEmit",
     "build": "tsc -p tsconfig.json",
