--- conflicted
+++ resolved
@@ -8,11 +8,7 @@
   "bin": {
     "cdkw": "lib/cli.js"
   },
-<<<<<<< HEAD
-  "version": "0.0.17-next.13",
-=======
-  "version": "0.0.17",
->>>>>>> ac34763b
+  "version": "0.0.18",
   "scripts": {
     "type-check": "tsc -p tsconfig.json --noEmit",
     "build": "tsc -p tsconfig.json",
