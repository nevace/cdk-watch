--- conflicted
+++ resolved
@@ -8,11 +8,7 @@
   "bin": {
     "cdkw": "lib/cli.js"
   },
-<<<<<<< HEAD
-  "version": "0.0.19",
-=======
-  "version": "0.0.19-next.8",
->>>>>>> abca3bd1
+  "version": "0.0.20",
   "scripts": {
     "type-check": "tsc -p tsconfig.json --noEmit",
     "build": "tsup src/index.ts src/cli.ts src/index.ts src/websocketHandlers/index.ts src/lambda-extension/cdk-watch-lambda-wrapper/index.ts --no-splitting -d lib --clean --dts=src/index.ts",
