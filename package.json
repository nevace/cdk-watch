--- conflicted
+++ resolved
@@ -8,11 +8,7 @@
   "bin": {
     "cdkw": "lib/cli.js"
   },
-<<<<<<< HEAD
-  "version": "0.0.24-next.3",
-=======
-  "version": "0.0.24",
->>>>>>> 771fc1b6
+  "version": "0.0.25-next.3",
   "scripts": {
     "type-check": "tsc -p tsconfig.json --noEmit",
     "build": "tsup src/index.ts src/cli.ts src/index.ts src/websocketHandlers/index.ts src/lambda-extension/cdk-watch-lambda-wrapper/index.ts --no-splitting -d lib --clean --dts=src/index.ts",
